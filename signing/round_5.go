package signing

import (
	"errors"

	"github.com/binance-chain/tss-lib/common"
	"github.com/binance-chain/tss-lib/common/random"
	"github.com/binance-chain/tss-lib/crypto"
	"github.com/binance-chain/tss-lib/crypto/commitments"
	"github.com/binance-chain/tss-lib/tss"
)

func (round *round5) Start() *tss.Error {
	if round.started {
		return round.WrapError(errors.New("round already started"))
	}

	round.number = 5
	round.started = true
	round.resetOk()

	RX, RY := tss.EC().ScalarBaseMult(round.temp.gamma.Bytes())
	R := crypto.NewECPoint(tss.EC(), RX, RY)
	for j, Pj := range round.Parties().IDs() {
		if j == round.PartyID().Index {
			continue
		}
		SCj := round.temp.signRound1CommitMessages[j].Commitment
		SDj := round.temp.signRound4DecommitMessage[j].Decommitment
		cmtDeCmt := commitments.HashCommitDecommit{C: SCj, D: SDj}
		ok, bigGammaJ := cmtDeCmt.DeCommit()
		if !ok || len(bigGammaJ) != 2 {
			return round.WrapError(errors.New("commitment verify failed"), Pj)
		}
		ok = round.temp.signRound4DecommitMessage[j].Proof.Verify(crypto.NewECPoint(tss.EC(), bigGammaJ[0], bigGammaJ[1]))
		if !ok {
			return round.WrapError(errors.New("failed to proof bigGamma"), Pj)
		}
		RXNew, RYNew := tss.EC().Add(R.X(), R.Y(), bigGammaJ[0], bigGammaJ[1])
		R = crypto.NewECPoint(tss.EC(), RXNew, RYNew)
	}
	finalRX, finalRY := tss.EC().ScalarMult(R.X(), R.Y(), round.temp.thelta_inverse.Bytes())
	R = crypto.NewECPoint(tss.EC(), finalRX, finalRY)
<<<<<<< HEAD
	r := new(big.Int).Mod(finalRX, tss.EC().Params().N)
	si := new(big.Int).Mod(new(big.Int).Add(new(big.Int).Mul(round.temp.m, round.temp.k), new(big.Int).Mul(r, round.temp.sigma)), tss.EC().Params().N)
	// TODO: clear temp.k, temp.w
=======
	N := tss.EC().Params().N
	modN := common.ModInt(N)
	r := finalRX
	si := modN.Add(modN.Mul(round.temp.m, round.temp.k), modN.Mul(r, round.temp.sigma))
>>>>>>> affcff6c

	li := random.GetRandomPositiveInt(N)  // li
	roI := random.GetRandomPositiveInt(N) // pi
	rToSiX, rToSiY := tss.EC().ScalarMult(R.X(), R.Y(), si.Bytes())
	liX, liY := tss.EC().ScalarBaseMult(li.Bytes())
	bigViX, bigViY := tss.EC().Add(rToSiX, rToSiY, liX, liY)
	bigAiX, bigAiY := tss.EC().ScalarBaseMult(roI.Bytes())

	cmt := commitments.NewHashCommitment(bigViX, bigViY, bigAiX, bigAiY)
	r5msg := NewSignRound5CommitmentMessage(round.PartyID(), cmt.C)
	round.temp.signRound5CommitMessage[round.PartyID().Index] = &r5msg
	round.out <- r5msg

	round.temp.li = li
	round.temp.bigAi = crypto.NewECPoint(tss.EC(), bigAiX, bigAiY)
	round.temp.bigVi = crypto.NewECPoint(tss.EC(), bigViX, bigViY)
	round.temp.roi = roI
	round.temp.DPower = cmt.D
	round.temp.si = si
	round.temp.r = r
	round.temp.bigR = R

	return nil
}

func (round *round5) Update() (bool, *tss.Error) {
	for j, msg := range round.temp.signRound5CommitMessage {
		if round.ok[j] {
			continue
		}
		if !round.CanAccept(msg) {
			return false, nil
		}
		round.ok[j] = true
	}
	return true, nil
}

func (round *round5) CanAccept(msg tss.Message) bool {
	if msg, ok := msg.(*SignRound5CommitMessage); !ok || msg == nil {
		return false
	}
	return true
}

func (round *round5) NextRound() tss.Round {
	round.started = false
	return &round6{round}
	return nil
}<|MERGE_RESOLUTION|>--- conflicted
+++ resolved
@@ -41,16 +41,11 @@
 	}
 	finalRX, finalRY := tss.EC().ScalarMult(R.X(), R.Y(), round.temp.thelta_inverse.Bytes())
 	R = crypto.NewECPoint(tss.EC(), finalRX, finalRY)
-<<<<<<< HEAD
-	r := new(big.Int).Mod(finalRX, tss.EC().Params().N)
-	si := new(big.Int).Mod(new(big.Int).Add(new(big.Int).Mul(round.temp.m, round.temp.k), new(big.Int).Mul(r, round.temp.sigma)), tss.EC().Params().N)
-	// TODO: clear temp.k, temp.w
-=======
 	N := tss.EC().Params().N
 	modN := common.ModInt(N)
 	r := finalRX
 	si := modN.Add(modN.Mul(round.temp.m, round.temp.k), modN.Mul(r, round.temp.sigma))
->>>>>>> affcff6c
+	// TODO: clear temp.k, temp.w
 
 	li := random.GetRandomPositiveInt(N)  // li
 	roI := random.GetRandomPositiveInt(N) // pi
